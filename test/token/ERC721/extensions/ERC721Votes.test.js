--- conflicted
+++ resolved
@@ -3,178 +3,181 @@
 const { expectEvent, time } = require('@openzeppelin/test-helpers');
 const { expect } = require('chai');
 
-const { getChainId } = require('../../../helpers/chainid');
+const { clock, clockFromReceipt } = require('../../../helpers/time');
 
 const { shouldBehaveLikeVotes } = require('../../../governance/utils/Votes.behavior');
 
-const ERC721Votes = artifacts.require('$ERC721Votes');
+const MODES = {
+  blocknumber: artifacts.require('$ERC721Votes'),
+  // no timestamp mode for ERC721Votes yet
+};
 
 contract('ERC721Votes', function (accounts) {
-  const [account1, account2, account1Delegatee, other1, other2] = accounts;
+  const [account1, account2, other1, other2] = accounts;
+
   const name = 'My Vote';
   const symbol = 'MTKN';
+  const version = '1';
   const tokens = ['10000000000000000000000000', '10', '20', '30'].map(n => web3.utils.toBN(n));
 
-  beforeEach(async function () {
-    this.chainId = await getChainId();
+  for (const [mode, artifact] of Object.entries(MODES)) {
+    describe(`vote with ${mode}`, function () {
+      beforeEach(async function () {
+        this.votes = await artifact.new(name, symbol, name, version);
+      });
 
-    this.votes = await ERC721Votes.new(name, symbol, name, '1');
-  });
+      // includes EIP6372 behavior check
+      shouldBehaveLikeVotes(accounts, tokens, { mode, fungible: false });
 
-  describe('balanceOf', function () {
-    beforeEach(async function () {
-      await this.votes.$_mint(account1, tokens[0]);
-      await this.votes.$_mint(account1, tokens[1]);
-      await this.votes.$_mint(account1, tokens[2]);
-      await this.votes.$_mint(account1, tokens[3]);
+      describe('balanceOf', function () {
+        beforeEach(async function () {
+          await this.votes.$_mint(account1, tokens[0]);
+          await this.votes.$_mint(account1, tokens[1]);
+          await this.votes.$_mint(account1, tokens[2]);
+          await this.votes.$_mint(account1, tokens[3]);
+        });
+
+        it('grants to initial account', async function () {
+          expect(await this.votes.balanceOf(account1)).to.be.bignumber.equal('4');
+        });
+      });
+
+      describe('transfers', function () {
+        beforeEach(async function () {
+          await this.votes.$_mint(account1, tokens[0]);
+        });
+
+        it('no delegation', async function () {
+          const { receipt } = await this.votes.transferFrom(account1, account2, tokens[0], { from: account1 });
+          expectEvent(receipt, 'Transfer', { from: account1, to: account2, tokenId: tokens[0] });
+          expectEvent.notEmitted(receipt, 'DelegateVotesChanged');
+
+          this.account1Votes = '0';
+          this.account2Votes = '0';
+        });
+
+        it('sender delegation', async function () {
+          await this.votes.delegate(account1, { from: account1 });
+
+          const { receipt } = await this.votes.transferFrom(account1, account2, tokens[0], { from: account1 });
+          expectEvent(receipt, 'Transfer', { from: account1, to: account2, tokenId: tokens[0] });
+          expectEvent(receipt, 'DelegateVotesChanged', { delegate: account1, previousBalance: '1', newBalance: '0' });
+
+          const { logIndex: transferLogIndex } = receipt.logs.find(({ event }) => event == 'Transfer');
+          expect(
+            receipt.logs
+              .filter(({ event }) => event == 'DelegateVotesChanged')
+              .every(({ logIndex }) => transferLogIndex < logIndex),
+          ).to.be.equal(true);
+
+          this.account1Votes = '0';
+          this.account2Votes = '0';
+        });
+
+        it('receiver delegation', async function () {
+          await this.votes.delegate(account2, { from: account2 });
+
+          const { receipt } = await this.votes.transferFrom(account1, account2, tokens[0], { from: account1 });
+          expectEvent(receipt, 'Transfer', { from: account1, to: account2, tokenId: tokens[0] });
+          expectEvent(receipt, 'DelegateVotesChanged', { delegate: account2, previousBalance: '0', newBalance: '1' });
+
+          const { logIndex: transferLogIndex } = receipt.logs.find(({ event }) => event == 'Transfer');
+          expect(
+            receipt.logs
+              .filter(({ event }) => event == 'DelegateVotesChanged')
+              .every(({ logIndex }) => transferLogIndex < logIndex),
+          ).to.be.equal(true);
+
+          this.account1Votes = '0';
+          this.account2Votes = '1';
+        });
+
+        it('full delegation', async function () {
+          await this.votes.delegate(account1, { from: account1 });
+          await this.votes.delegate(account2, { from: account2 });
+
+          const { receipt } = await this.votes.transferFrom(account1, account2, tokens[0], { from: account1 });
+          expectEvent(receipt, 'Transfer', { from: account1, to: account2, tokenId: tokens[0] });
+          expectEvent(receipt, 'DelegateVotesChanged', { delegate: account1, previousBalance: '1', newBalance: '0' });
+          expectEvent(receipt, 'DelegateVotesChanged', { delegate: account2, previousBalance: '0', newBalance: '1' });
+
+          const { logIndex: transferLogIndex } = receipt.logs.find(({ event }) => event == 'Transfer');
+          expect(
+            receipt.logs
+              .filter(({ event }) => event == 'DelegateVotesChanged')
+              .every(({ logIndex }) => transferLogIndex < logIndex),
+          ).to.be.equal(true);
+
+          this.account1Votes = '0';
+          this.account2Votes = '1';
+        });
+
+        it('returns the same total supply on transfers', async function () {
+          await this.votes.delegate(account1, { from: account1 });
+
+          const { receipt } = await this.votes.transferFrom(account1, account2, tokens[0], { from: account1 });
+          const timepoint = await clockFromReceipt[mode](receipt);
+
+          await time.advanceBlock();
+          await time.advanceBlock();
+
+          expect(await this.votes.getPastTotalSupply(timepoint - 1)).to.be.bignumber.equal('1');
+          expect(await this.votes.getPastTotalSupply(timepoint + 1)).to.be.bignumber.equal('1');
+
+          this.account1Votes = '0';
+          this.account2Votes = '0';
+        });
+
+        it('generally returns the voting balance at the appropriate checkpoint', async function () {
+          await this.votes.$_mint(account1, tokens[1]);
+          await this.votes.$_mint(account1, tokens[2]);
+          await this.votes.$_mint(account1, tokens[3]);
+
+          const total = await this.votes.balanceOf(account1);
+
+          const t1 = await this.votes.delegate(other1, { from: account1 });
+          await time.advanceBlock();
+          await time.advanceBlock();
+          const t2 = await this.votes.transferFrom(account1, other2, tokens[0], { from: account1 });
+          await time.advanceBlock();
+          await time.advanceBlock();
+          const t3 = await this.votes.transferFrom(account1, other2, tokens[2], { from: account1 });
+          await time.advanceBlock();
+          await time.advanceBlock();
+          const t4 = await this.votes.transferFrom(other2, account1, tokens[2], { from: other2 });
+          await time.advanceBlock();
+          await time.advanceBlock();
+
+          t1.timepoint = await clockFromReceipt[mode](t1.receipt);
+          t2.timepoint = await clockFromReceipt[mode](t2.receipt);
+          t3.timepoint = await clockFromReceipt[mode](t3.receipt);
+          t4.timepoint = await clockFromReceipt[mode](t4.receipt);
+
+          expect(await this.votes.getPastVotes(other1, t1.timepoint - 1)).to.be.bignumber.equal('0');
+          expect(await this.votes.getPastVotes(other1, t1.timepoint)).to.be.bignumber.equal(total);
+          expect(await this.votes.getPastVotes(other1, t1.timepoint + 1)).to.be.bignumber.equal(total);
+          expect(await this.votes.getPastVotes(other1, t2.timepoint)).to.be.bignumber.equal('3');
+          expect(await this.votes.getPastVotes(other1, t2.timepoint + 1)).to.be.bignumber.equal('3');
+          expect(await this.votes.getPastVotes(other1, t3.timepoint)).to.be.bignumber.equal('2');
+          expect(await this.votes.getPastVotes(other1, t3.timepoint + 1)).to.be.bignumber.equal('2');
+          expect(await this.votes.getPastVotes(other1, t4.timepoint)).to.be.bignumber.equal('3');
+          expect(await this.votes.getPastVotes(other1, t4.timepoint + 1)).to.be.bignumber.equal('3');
+
+          this.account1Votes = '0';
+          this.account2Votes = '0';
+        });
+
+        afterEach(async function () {
+          expect(await this.votes.getVotes(account1)).to.be.bignumber.equal(this.account1Votes);
+          expect(await this.votes.getVotes(account2)).to.be.bignumber.equal(this.account2Votes);
+
+          // need to advance 2 blocks to see the effect of a transfer on "getPastVotes"
+          const timepoint = await clock[mode]();
+          await time.advanceBlock();
+          expect(await this.votes.getPastVotes(account1, timepoint)).to.be.bignumber.equal(this.account1Votes);
+          expect(await this.votes.getPastVotes(account2, timepoint)).to.be.bignumber.equal(this.account2Votes);
+        });
+      });
     });
-
-    it('grants to initial account', async function () {
-      expect(await this.votes.balanceOf(account1)).to.be.bignumber.equal('4');
-    });
-  });
-
-  describe('transfers', function () {
-    beforeEach(async function () {
-      await this.votes.$_mint(account1, tokens[0]);
-    });
-
-    it('no delegation', async function () {
-      const { receipt } = await this.votes.transferFrom(account1, account2, tokens[0], { from: account1 });
-      expectEvent(receipt, 'Transfer', { from: account1, to: account2, tokenId: tokens[0] });
-      expectEvent.notEmitted(receipt, 'DelegateVotesChanged');
-
-      this.account1Votes = '0';
-      this.account2Votes = '0';
-    });
-
-    it('sender delegation', async function () {
-      await this.votes.delegate(account1, { from: account1 });
-
-      const { receipt } = await this.votes.transferFrom(account1, account2, tokens[0], { from: account1 });
-      expectEvent(receipt, 'Transfer', { from: account1, to: account2, tokenId: tokens[0] });
-      expectEvent(receipt, 'DelegateVotesChanged', { delegate: account1, previousBalance: '1', newBalance: '0' });
-
-      const { logIndex: transferLogIndex } = receipt.logs.find(({ event }) => event == 'Transfer');
-      expect(
-        receipt.logs
-          .filter(({ event }) => event == 'DelegateVotesChanged')
-          .every(({ logIndex }) => transferLogIndex < logIndex),
-      ).to.be.equal(true);
-
-      this.account1Votes = '0';
-      this.account2Votes = '0';
-    });
-
-    it('receiver delegation', async function () {
-      await this.votes.delegate(account2, { from: account2 });
-
-      const { receipt } = await this.votes.transferFrom(account1, account2, tokens[0], { from: account1 });
-      expectEvent(receipt, 'Transfer', { from: account1, to: account2, tokenId: tokens[0] });
-      expectEvent(receipt, 'DelegateVotesChanged', { delegate: account2, previousBalance: '0', newBalance: '1' });
-
-      const { logIndex: transferLogIndex } = receipt.logs.find(({ event }) => event == 'Transfer');
-      expect(
-        receipt.logs
-          .filter(({ event }) => event == 'DelegateVotesChanged')
-          .every(({ logIndex }) => transferLogIndex < logIndex),
-      ).to.be.equal(true);
-
-      this.account1Votes = '0';
-      this.account2Votes = '1';
-    });
-
-    it('full delegation', async function () {
-      await this.votes.delegate(account1, { from: account1 });
-      await this.votes.delegate(account2, { from: account2 });
-
-      const { receipt } = await this.votes.transferFrom(account1, account2, tokens[0], { from: account1 });
-      expectEvent(receipt, 'Transfer', { from: account1, to: account2, tokenId: tokens[0] });
-      expectEvent(receipt, 'DelegateVotesChanged', { delegate: account1, previousBalance: '1', newBalance: '0' });
-      expectEvent(receipt, 'DelegateVotesChanged', { delegate: account2, previousBalance: '0', newBalance: '1' });
-
-      const { logIndex: transferLogIndex } = receipt.logs.find(({ event }) => event == 'Transfer');
-      expect(
-        receipt.logs
-          .filter(({ event }) => event == 'DelegateVotesChanged')
-          .every(({ logIndex }) => transferLogIndex < logIndex),
-      ).to.be.equal(true);
-
-      this.account1Votes = '0';
-      this.account2Votes = '1';
-    });
-
-    it('returns the same total supply on transfers', async function () {
-      await this.votes.delegate(account1, { from: account1 });
-
-      const { receipt } = await this.votes.transferFrom(account1, account2, tokens[0], { from: account1 });
-
-      await time.advanceBlock();
-      await time.advanceBlock();
-
-      expect(await this.votes.getPastTotalSupply(receipt.blockNumber - 1)).to.be.bignumber.equal('1');
-      expect(await this.votes.getPastTotalSupply(receipt.blockNumber + 1)).to.be.bignumber.equal('1');
-
-      this.account1Votes = '0';
-      this.account2Votes = '0';
-    });
-
-    it('generally returns the voting balance at the appropriate checkpoint', async function () {
-      await this.votes.$_mint(account1, tokens[1]);
-      await this.votes.$_mint(account1, tokens[2]);
-      await this.votes.$_mint(account1, tokens[3]);
-
-      const total = await this.votes.balanceOf(account1);
-
-      const t1 = await this.votes.delegate(other1, { from: account1 });
-      await time.advanceBlock();
-      await time.advanceBlock();
-      const t2 = await this.votes.transferFrom(account1, other2, tokens[0], { from: account1 });
-      await time.advanceBlock();
-      await time.advanceBlock();
-      const t3 = await this.votes.transferFrom(account1, other2, tokens[2], { from: account1 });
-      await time.advanceBlock();
-      await time.advanceBlock();
-      const t4 = await this.votes.transferFrom(other2, account1, tokens[2], { from: other2 });
-      await time.advanceBlock();
-      await time.advanceBlock();
-
-      expect(await this.votes.getPastVotes(other1, t1.receipt.blockNumber - 1)).to.be.bignumber.equal('0');
-      expect(await this.votes.getPastVotes(other1, t1.receipt.blockNumber)).to.be.bignumber.equal(total);
-      expect(await this.votes.getPastVotes(other1, t1.receipt.blockNumber + 1)).to.be.bignumber.equal(total);
-      expect(await this.votes.getPastVotes(other1, t2.receipt.blockNumber)).to.be.bignumber.equal('3');
-      expect(await this.votes.getPastVotes(other1, t2.receipt.blockNumber + 1)).to.be.bignumber.equal('3');
-      expect(await this.votes.getPastVotes(other1, t3.receipt.blockNumber)).to.be.bignumber.equal('2');
-      expect(await this.votes.getPastVotes(other1, t3.receipt.blockNumber + 1)).to.be.bignumber.equal('2');
-      expect(await this.votes.getPastVotes(other1, t4.receipt.blockNumber)).to.be.bignumber.equal('3');
-      expect(await this.votes.getPastVotes(other1, t4.receipt.blockNumber + 1)).to.be.bignumber.equal('3');
-
-      this.account1Votes = '0';
-      this.account2Votes = '0';
-    });
-
-    afterEach(async function () {
-      expect(await this.votes.getVotes(account1)).to.be.bignumber.equal(this.account1Votes);
-      expect(await this.votes.getVotes(account2)).to.be.bignumber.equal(this.account2Votes);
-
-      // need to advance 2 blocks to see the effect of a transfer on "getPastVotes"
-      const blockNumber = await time.latestBlock();
-      await time.advanceBlock();
-      expect(await this.votes.getPastVotes(account1, blockNumber)).to.be.bignumber.equal(this.account1Votes);
-      expect(await this.votes.getPastVotes(account2, blockNumber)).to.be.bignumber.equal(this.account2Votes);
-    });
-  });
-
-  describe('Voting workflow', function () {
-    beforeEach(async function () {
-      this.name = name;
-    });
-
-<<<<<<< HEAD
-    shouldBehaveLikeVotes(accounts, tokens, false);
-=======
-    // includes EIP6372 behavior check
-    shouldBehaveLikeVotes();
->>>>>>> 1642b663
-  });
+  }
 });